--- conflicted
+++ resolved
@@ -44,17 +44,12 @@
 public class TestStackEnvironment implements InitializingBean, DisposableBean, InstanceIdProvider {
 
 	public static final String DEFAULT_STACK_NAME = "IntegrationTestStack";
-<<<<<<< HEAD
+	public static final String INSTANCE_ID_STACK_OUTPUT_KEY = "InstanceId";
+
 	private static final String EC2_INSTANCE_NAME = "UserTagAndUserDataInstance";
 	private static final String TEMPLATE_PATH = "IntegrationTest.template";
 
-	private final AmazonCloudFormation amazonCloudFormation;
-=======
-	public static final String INSTANCE_ID_STACK_OUTPUT_KEY = "InstanceId";
-	private static final String TEMPLATE_PATH = "IntegrationTest.template";
-
 	private final AmazonCloudFormation amazonCloudFormationClient;
->>>>>>> 563b8801
 	private DescribeStackResourcesResult stackResources;
 	private boolean stackCreatedByThisInstance;
 
@@ -69,7 +64,7 @@
 	}
 
 	@Override
-	public String getCurrentInstanceId() throws IOException {
+	public String getCurrentInstanceId() {
 		return getByLogicalId(EC2_INSTANCE_NAME);
 	}
 
