<?xml version="1.0" encoding="UTF-8" ?>
<!--
  ~ Copyright 2013 the original author or authors.
  ~
  ~ Licensed under the Apache License, Version 2.0 (the "License");
  ~ you may not use this file except in compliance with the License.
  ~ You may obtain a copy of the License at
  ~
  ~      http://www.apache.org/licenses/LICENSE-2.0
  ~
  ~ Unless required by applicable law or agreed to in writing, software
  ~ distributed under the License is distributed on an "AS IS" BASIS,
  ~ WITHOUT WARRANTIES OR CONDITIONS OF ANY KIND, either express or implied.
  ~ See the License for the specific language governing permissions and
  ~ limitations under the License.
  -->

<xsd:schema xmlns="http://www.elasticspring.org/schema/context"
			xmlns:xsd="http://www.w3.org/2001/XMLSchema"
			xmlns:tool="http://www.springframework.org/schema/tool"
			xmlns:beans="http://www.springframework.org/schema/beans"
			targetNamespace="http://www.elasticspring.org/schema/context"
			elementFormDefault="qualified" attributeFormDefault="unqualified">

	<xsd:import namespace="http://www.springframework.org/schema/beans"
				schemaLocation="http://www.springframework.org/schema/beans/spring-beans-3.1.xsd" />
	<xsd:import namespace="http://www.springframework.org/schema/tool"
				schemaLocation="http://www.springframework.org/schema/tool/spring-tool-3.1.xsd" />

	<xsd:element name="context-credentials">
		<xsd:annotation>
			<xsd:documentation source="java:org.elasticspring.context.credentials.CredentialsProviderFactoryBean">
				<![CDATA[
	Creates the authentication configuration which will be used to authenticate the request made from this application context to the particular service.
			]]></xsd:documentation>
			<xsd:appinfo>
				<tool:annotation>
					<tool:exports type="com.amazonaws.auth.AWSCredentialsProvider" />
				</tool:annotation>
			</xsd:appinfo>
		</xsd:annotation>
		<xsd:complexType>
			<xsd:all>
				<xsd:element name="simple-credentials" type="simpleCredentialsType" minOccurs="0" maxOccurs="1">
					<xsd:annotation>
						<xsd:documentation>
							Simple credentials which can be used to configure the static credentials. This credentials
							can be either hard-coded in the XML (not recommended), evaluated through an EL expression or
							replaced by a property place holder variable.
						</xsd:documentation>
					</xsd:annotation>
				</xsd:element>
				<xsd:element name="security-token-credentials" type="simpleCredentialsType" minOccurs="0" maxOccurs="1">
					<xsd:annotation>
						<xsd:documentation>
							Security token credentials will be fetched during the runtime. The credentials configured
							here are used to actually fetch the temporary credentials which will be used to actually
							call the services. These "proxy" credentials must be valid and have the access-rights in
							order to get the concrete credentials.
						</xsd:documentation>
					</xsd:annotation>
				</xsd:element>
				<xsd:element name="instance-profile-credentials" minOccurs="0" maxOccurs="1">
					<xsd:annotation>
						<xsd:documentation>
							This credentials will be fetched through the particular instance profile. So there is no
							need to define any additional information. NOTE: In order to use the instance profile
							credentials, the application context must run inside an EC2 instance.
						</xsd:documentation>
					</xsd:annotation>
				</xsd:element>
			</xsd:all>
		</xsd:complexType>
	</xsd:element>

	<xsd:element name="context-resource-loader">
		<xsd:annotation>
<<<<<<< HEAD
			<xsd:documentation source="java:org.elasticspring.context.config.xml.SimpleStorageLoaderBeanDefinitionParser"><![CDATA[
				Configures a resource loader that supports amazon S3 resources to be loaded by the application context resource loader.
			]]></xsd:documentation>
=======
			<xsd:documentation
					source="java:org.elasticspring.context.config.xml.SimpleStorageLoaderBeanDefinitionParser">
				Configures a resource loader that supports amazon S3 resources to be loaded by the application context
				resource loader.
			</xsd:documentation>
>>>>>>> 0353ad97
			<xsd:appinfo>
				<tool:annotation>
					<tool:exports type="org.springframework.core.io.ResourceLoader" />
				</tool:annotation>
			</xsd:appinfo>
		</xsd:annotation>
		<xsd:complexType>
<<<<<<< HEAD
			<xsd:all>
				<xsd:element name="client-encryption" minOccurs="0" maxOccurs="1"
							 default="false">
					<xsd:annotation>
						<xsd:documentation>
							Configures a client side encryption resource loader.
						</xsd:documentation>
					</xsd:annotation>
					<xsd:complexType>
						<xsd:all>
							<xsd:element name="symmetric-key" type="symmetricKeyType" minOccurs="0" maxOccurs="1">
								<xsd:annotation>
									<xsd:documentation>
										Configures the symmetric key to use for encryption.
									</xsd:documentation>
								</xsd:annotation>
							</xsd:element>
							<xsd:element name="key-pair" type="keyPairType" minOccurs="0" maxOccurs="1">
								<xsd:annotation>
									<xsd:documentation>
										Configures the key pair to use for encryption.
									</xsd:documentation>
								</xsd:annotation>
							</xsd:element>
						</xsd:all>
						<xsd:attribute name="anonymous" type="xsd:boolean" default="false" />
					</xsd:complexType>
				</xsd:element>
			</xsd:all>
=======
			<xsd:attribute name="region" type="regionType" use="optional">
				<xsd:annotation>
					<xsd:documentation>The region that will be used by this context loader. As Amazon S3 has a global
						region this setting is optional and only useful to use the more direct endpoint to access the S3
						resource. The resources are however (in contrast to other services) visible with every region.
					</xsd:documentation>
				</xsd:annotation>
			</xsd:attribute>
			<xsd:attribute name="region-provider-ref" type="xsd:string" use="optional">
				<xsd:annotation>
					<xsd:appinfo>
						<tool:annotation kind="ref">
							<tool:expected-type
									type="org.elasticspring.core.region.RegionProvider" />
						</tool:annotation>
					</xsd:appinfo>
				</xsd:annotation>
			</xsd:attribute>
>>>>>>> 0353ad97
		</xsd:complexType>
	</xsd:element>

	<xsd:complexType name="simpleCredentialsType">
		<xsd:attribute name="access-Key" use="required">
			<xsd:annotation>
				<xsd:documentation>
					The access key used to make the request. An access key is assigned to one account or IAM user.
				</xsd:documentation>
			</xsd:annotation>
			<xsd:simpleType>
				<xsd:restriction base="xsd:string">
					<xsd:minLength value="1" />
				</xsd:restriction>
			</xsd:simpleType>
		</xsd:attribute>
		<xsd:attribute name="secret-Key" use="required">
			<xsd:annotation>
				<xsd:documentation>
					The secret key which is assigned for the particular access key.
				</xsd:documentation>
			</xsd:annotation>
			<xsd:simpleType>
				<xsd:restriction base="xsd:string">
					<xsd:minLength value="1" />
				</xsd:restriction>
			</xsd:simpleType>
		</xsd:attribute>
	</xsd:complexType>


<<<<<<< HEAD
	<xsd:simpleType name="clientEncryptionType">
		<xsd:annotation>
			<xsd:documentation>
				Defines if the encryption clients has to make anonymous requests. If set to true,
				only a subset of amazon's API will work. More informations here
				http://docs.aws.amazon.com/AWSJavaSDK/latest/javadoc/com/amazonaws/services/s3/AmazonS3EncryptionClient.html#AmazonS3EncryptionClient(com.amazonaws.services.s3.model.EncryptionMaterials)
			</xsd:documentation>
		</xsd:annotation>
		<xsd:restriction base="xsd:boolean" />
	</xsd:simpleType>

	<xsd:complexType name="symmetricKeyType">
		<xsd:attribute name="key-ref" type="xsd:string">
			<xsd:annotation>
				<xsd:documentation>
					Configures a reference to a bean which must be an instance of javax.crypto.SecretKey
				</xsd:documentation>
				<xsd:appinfo>
					<tool:annotation kind="ref">
						<tool:expected-type type="javax.crypto.SecretKey" />
					</tool:annotation>
				</xsd:appinfo>
			</xsd:annotation>
		</xsd:attribute>
		<xsd:attribute name="key-resource" type="xsd:string">
			<xsd:annotation>
				<xsd:documentation>
					Path to symmetric key file
				</xsd:documentation>
			</xsd:annotation>
		</xsd:attribute>
	</xsd:complexType>

	<xsd:complexType name="keyPairType">
		<xsd:attribute name="key-ref" type="xsd:string">
			<xsd:annotation>
				<xsd:documentation>
					Configures a reference to a bean which must be an instance of java.security.KeyPair
				</xsd:documentation>
				<xsd:appinfo>
					<tool:annotation kind="ref">
						<tool:expected-type type="java.security.KeyPair" />
					</tool:annotation>
				</xsd:appinfo>
			</xsd:annotation>
		</xsd:attribute>
		<xsd:attribute name="key-resource" type="xsd:string">
			<xsd:annotation>
				<xsd:documentation>
					Path to key pair file (*.pem)
				</xsd:documentation>
			</xsd:annotation>
		</xsd:attribute>
	</xsd:complexType>

=======
	<xsd:simpleType name="regionType">
		<xsd:annotation>
			<xsd:documentation>The region type which could be a directly enumerated string or an expression or
				placeholder
			</xsd:documentation>
		</xsd:annotation>
		<xsd:union memberTypes="regionTypeEnumeration expressionType placeholderType" />
	</xsd:simpleType>

	<xsd:simpleType name="regionTypeEnumeration">
		<xsd:annotation>
			<xsd:documentation>
				The logical name of the region. Possible regions are available on
				http://docs.amazonwebservices.com/general/latest/gr/rande.html
			</xsd:documentation>
		</xsd:annotation>
		<xsd:restriction base="xsd:string">
			<xsd:enumeration value="US_STANDARD" />
			<xsd:enumeration value="OREGON" />
			<xsd:enumeration value="NORTHERN_CALIFORNIA" />
			<xsd:enumeration value="IRELAND" />
			<xsd:enumeration value="SINGAPORE" />
			<xsd:enumeration value="SYDNEY" />
			<xsd:enumeration value="TOKYO" />
			<xsd:enumeration value="SAO_PAULO" />
		</xsd:restriction>
	</xsd:simpleType>

	<xsd:simpleType name="expressionType">
		<xsd:annotation>
			<xsd:documentation>Type that can be used if regular expression like #{foo.bar} should be allowed in a
				normally fixed enumeration. This is useful to allow enumerations to be resolved at runtime
			</xsd:documentation>
		</xsd:annotation>
		<xsd:restriction base="xsd:string">
			<xsd:pattern value="[#]\{.+\}" />
		</xsd:restriction>
	</xsd:simpleType>

	<xsd:simpleType name="placeholderType">
		<xsd:annotation>
			<xsd:documentation>Type that can be used if placeholder expression like ${foo.bar} should be allowed in a
				normally fixed enumeration. This is useful to allow enumerations to be resolved at configuration time
				through a property source
			</xsd:documentation>
		</xsd:annotation>
		<xsd:restriction base="xsd:string">
			<xsd:pattern value="[$]\{.+\}" />
		</xsd:restriction>
	</xsd:simpleType>

	<xsd:element name="static-region-provider">
		<xsd:annotation>
			<xsd:documentation>Defines a region provider to be configured with a static region
			</xsd:documentation>
		</xsd:annotation>
		<xsd:complexType>
			<xsd:complexContent>
				<xsd:extension base="beans:identifiedType">
					<xsd:attribute name="region" type="regionType" />
				</xsd:extension>
			</xsd:complexContent>
		</xsd:complexType>
	</xsd:element>
>>>>>>> 0353ad97
</xsd:schema><|MERGE_RESOLUTION|>--- conflicted
+++ resolved
@@ -75,17 +75,11 @@
 
 	<xsd:element name="context-resource-loader">
 		<xsd:annotation>
-<<<<<<< HEAD
-			<xsd:documentation source="java:org.elasticspring.context.config.xml.SimpleStorageLoaderBeanDefinitionParser"><![CDATA[
-				Configures a resource loader that supports amazon S3 resources to be loaded by the application context resource loader.
-			]]></xsd:documentation>
-=======
 			<xsd:documentation
 					source="java:org.elasticspring.context.config.xml.SimpleStorageLoaderBeanDefinitionParser">
 				Configures a resource loader that supports amazon S3 resources to be loaded by the application context
 				resource loader.
 			</xsd:documentation>
->>>>>>> 0353ad97
 			<xsd:appinfo>
 				<tool:annotation>
 					<tool:exports type="org.springframework.core.io.ResourceLoader" />
@@ -93,7 +87,24 @@
 			</xsd:appinfo>
 		</xsd:annotation>
 		<xsd:complexType>
-<<<<<<< HEAD
+			<xsd:attribute name="region" type="regionType" use="optional">
+				<xsd:annotation>
+					<xsd:documentation>The region that will be used by this context loader. As Amazon S3 has a global
+						region this setting is optional and only useful to use the more direct endpoint to access the S3
+						resource. The resources are however (in contrast to other services) visible with every region.
+					</xsd:documentation>
+				</xsd:annotation>
+			</xsd:attribute>
+			<xsd:attribute name="region-provider-ref" type="xsd:string" use="optional">
+				<xsd:annotation>
+					<xsd:appinfo>
+						<tool:annotation kind="ref">
+							<tool:expected-type
+									type="org.elasticspring.core.region.RegionProvider" />
+						</tool:annotation>
+					</xsd:appinfo>
+				</xsd:annotation>
+			</xsd:attribute>
 			<xsd:all>
 				<xsd:element name="client-encryption" minOccurs="0" maxOccurs="1"
 							 default="false">
@@ -123,26 +134,6 @@
 					</xsd:complexType>
 				</xsd:element>
 			</xsd:all>
-=======
-			<xsd:attribute name="region" type="regionType" use="optional">
-				<xsd:annotation>
-					<xsd:documentation>The region that will be used by this context loader. As Amazon S3 has a global
-						region this setting is optional and only useful to use the more direct endpoint to access the S3
-						resource. The resources are however (in contrast to other services) visible with every region.
-					</xsd:documentation>
-				</xsd:annotation>
-			</xsd:attribute>
-			<xsd:attribute name="region-provider-ref" type="xsd:string" use="optional">
-				<xsd:annotation>
-					<xsd:appinfo>
-						<tool:annotation kind="ref">
-							<tool:expected-type
-									type="org.elasticspring.core.region.RegionProvider" />
-						</tool:annotation>
-					</xsd:appinfo>
-				</xsd:annotation>
-			</xsd:attribute>
->>>>>>> 0353ad97
 		</xsd:complexType>
 	</xsd:element>
 
@@ -173,64 +164,6 @@
 		</xsd:attribute>
 	</xsd:complexType>
 
-
-<<<<<<< HEAD
-	<xsd:simpleType name="clientEncryptionType">
-		<xsd:annotation>
-			<xsd:documentation>
-				Defines if the encryption clients has to make anonymous requests. If set to true,
-				only a subset of amazon's API will work. More informations here
-				http://docs.aws.amazon.com/AWSJavaSDK/latest/javadoc/com/amazonaws/services/s3/AmazonS3EncryptionClient.html#AmazonS3EncryptionClient(com.amazonaws.services.s3.model.EncryptionMaterials)
-			</xsd:documentation>
-		</xsd:annotation>
-		<xsd:restriction base="xsd:boolean" />
-	</xsd:simpleType>
-
-	<xsd:complexType name="symmetricKeyType">
-		<xsd:attribute name="key-ref" type="xsd:string">
-			<xsd:annotation>
-				<xsd:documentation>
-					Configures a reference to a bean which must be an instance of javax.crypto.SecretKey
-				</xsd:documentation>
-				<xsd:appinfo>
-					<tool:annotation kind="ref">
-						<tool:expected-type type="javax.crypto.SecretKey" />
-					</tool:annotation>
-				</xsd:appinfo>
-			</xsd:annotation>
-		</xsd:attribute>
-		<xsd:attribute name="key-resource" type="xsd:string">
-			<xsd:annotation>
-				<xsd:documentation>
-					Path to symmetric key file
-				</xsd:documentation>
-			</xsd:annotation>
-		</xsd:attribute>
-	</xsd:complexType>
-
-	<xsd:complexType name="keyPairType">
-		<xsd:attribute name="key-ref" type="xsd:string">
-			<xsd:annotation>
-				<xsd:documentation>
-					Configures a reference to a bean which must be an instance of java.security.KeyPair
-				</xsd:documentation>
-				<xsd:appinfo>
-					<tool:annotation kind="ref">
-						<tool:expected-type type="java.security.KeyPair" />
-					</tool:annotation>
-				</xsd:appinfo>
-			</xsd:annotation>
-		</xsd:attribute>
-		<xsd:attribute name="key-resource" type="xsd:string">
-			<xsd:annotation>
-				<xsd:documentation>
-					Path to key pair file (*.pem)
-				</xsd:documentation>
-			</xsd:annotation>
-		</xsd:attribute>
-	</xsd:complexType>
-
-=======
 	<xsd:simpleType name="regionType">
 		<xsd:annotation>
 			<xsd:documentation>The region type which could be a directly enumerated string or an expression or
@@ -295,5 +228,4 @@
 			</xsd:complexContent>
 		</xsd:complexType>
 	</xsd:element>
->>>>>>> 0353ad97
 </xsd:schema>